dry2
dry2.txt
notes.txt
<<<<<<< HEAD
pfile.bin
=======
*.map
*.bin
dry.txt
>>>>>>> a157f937
pfile.txt<|MERGE_RESOLUTION|>--- conflicted
+++ resolved
@@ -1,11 +1,8 @@
 dry2
 dry2.txt
 notes.txt
-<<<<<<< HEAD
 pfile.bin
-=======
 *.map
 *.bin
 dry.txt
->>>>>>> a157f937
 pfile.txt