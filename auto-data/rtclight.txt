################################################################################
##
## Filename: 	rtclight.txt
##
## Project:	AutoFPGA, a utility for composing FPGA designs from peripherals
##
## Purpose:	
##
## Creator:	Dan Gisselquist, Ph.D.
##		Gisselquist Technology, LLC
##
################################################################################
##
## Copyright (C) 2017-2020, Gisselquist Technology, LLC
##
## This program is free software (firmware): you can redistribute it and/or
## modify it under the terms of  the GNU General Public License as published
## by the Free Software Foundation, either version 3 of the License, or (at
## your option) any later version.
##
## This program is distributed in the hope that it will be useful, but WITHOUT
## ANY WARRANTY; without even the implied warranty of MERCHANTIBILITY or
## FITNESS FOR A PARTICULAR PURPOSE.  See the GNU General Public License
## for more details.
##
## You should have received a copy of the GNU General Public License along
## with this program.  (It's in the $(ROOT)/doc directory.  Run make with no
## target there if the PDF file isn't present.)  If not, see
## <http://www.gnu.org/licenses/> for a copy.
##
## License:	GPL, v3, as defined and found on www.gnu.org,
##		http://www.gnu.org/licenses/gpl.html
##
##
################################################################################
##
##
@PREFIX=rtc
@DEVID=RTC
@NADDR=8
@SLAVE.TYPE=DOUBLE
@SLAVE.BUS=wb
@ACCESS=RTC_ACCESS
@CLOCK.NAME=clk
@CLKFREQHZ=@$(CLOCK.FREQUENCY)
@$CLKSTEP=((1<<48)/@$(CLOCK.FREQUENCY))
@INT.RTC.WIRE=rtc_int
@INT.RTC.PIC=altpic
@MAIN.DEFNS=
	// This clock step is designed to match @$(CLOCK.FREQUENCY) Hz
	localparam	[31:0]	RTC_CLKSTEP = @$[32'h%08x](CLKSTEP);
	wire	@$(PREFIX)_ppd;
	wire	ck_pps;
@MAIN.INSERT=
	rtclight #(.DEFAULT_SPEED(@$[32'h%x](CLKSTEP)),
		.OPT_TIMER(1'b1),
		.OPT_STOPWATCH(1'b1),
		.OPT_ALARM(1'b0),
		.OPT_FIXED_SPEED(1'b1))
	the@$(PREFIX)(i_clk, i_reset, @$(SLAVE.PORTLIST),
		@$(PREFIX)_int, ck_pps, @$(PREFIX)_ppd);
@MAIN.ALT=
<<<<<<< HEAD
	assign	ck_pps = 1'b0;
=======
	assign	@$(PREFIX)_pps = 1'b0;
>>>>>>> a157f937
@REGS.NOTE= // RTC clock registers
@REGS.N=5
@REGS.0= 0 R_CLOCK	CLOCK
@REGS.1= 1 R_TIMER	TIMER
@REGS.2= 2 R_STOPWATCH	STOPWATCH
@REGS.3= 3 R_CKALARM	ALARM CKALARM
@REGS.4= 4 R_CKSPEED	CKSPEED
@BDEF.DEFN=
typedef	struct	RTCLIGHT_S	{
	unsigned	r_clock, r_stopwatch, r_timer, r_alarm;
} RTCLIGHT;
@BDEF.IONAME=_rtc
@BDEF.IOTYPE=RTCLIGHT
@BDEF.OSDEF=_BOARD_HAS_RTC
@BDEF.OSVAL=static volatile @$BDEF.IOTYPE *const @$(BDEF.IONAME) = ((@$BDEF.IOTYPE *)@$[0x%08x](REGBASE));
#
#
@RTL.MAKE.GROUP=@$(DEVID)
<<<<<<< HEAD
@RTL.MAKE.SUBD=rtc
@RTL.MAKE.FILES=rtclight.v rtcbare.v rtcalarm.v rtcstopwatch.v rtctimer.v
=======
@RTL.MAKE.FILES=rtclight.v rtcbare.v rtcalarm.v rtcstopwatch.v rtctimer.v
##
##
>>>>>>> a157f937
<|MERGE_RESOLUTION|>--- conflicted
+++ resolved
@@ -60,11 +60,7 @@
 	the@$(PREFIX)(i_clk, i_reset, @$(SLAVE.PORTLIST),
 		@$(PREFIX)_int, ck_pps, @$(PREFIX)_ppd);
 @MAIN.ALT=
-<<<<<<< HEAD
 	assign	ck_pps = 1'b0;
-=======
-	assign	@$(PREFIX)_pps = 1'b0;
->>>>>>> a157f937
 @REGS.NOTE= // RTC clock registers
 @REGS.N=5
 @REGS.0= 0 R_CLOCK	CLOCK
@@ -83,11 +79,7 @@
 #
 #
 @RTL.MAKE.GROUP=@$(DEVID)
-<<<<<<< HEAD
 @RTL.MAKE.SUBD=rtc
 @RTL.MAKE.FILES=rtclight.v rtcbare.v rtcalarm.v rtcstopwatch.v rtctimer.v
-=======
-@RTL.MAKE.FILES=rtclight.v rtcbare.v rtcalarm.v rtcstopwatch.v rtctimer.v
 ##
-##
->>>>>>> a157f937
+##