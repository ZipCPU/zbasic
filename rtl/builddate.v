////////////////////////////////////////////////////////////////////////////////
//
// Filename: 	builddate.v
//
// Project:	ZBasic, a generic toplevel impl using the full ZipCPU
//
// Purpose:	This file records the date of the last build.  Running "make"
//		in the main directory will create this file.  The `define found
//	within it then creates a version stamp that can be used to tell which
//	configuration is within an FPGA and so forth.
//
// Creator:	Dan Gisselquist, Ph.D.
//		Gisselquist Technology, LLC
//
////////////////////////////////////////////////////////////////////////////////
//
// Copyright (C) 2015-2019, Gisselquist Technology, LLC
//
// This program is free software (firmware): you can redistribute it and/or
// modify it under the terms of  the GNU General Public License as published
// by the Free Software Foundation, either version 3 of the License, or (at
// your option) any later version.
//
// This program is distributed in the hope that it will be useful, but WITHOUT
// ANY WARRANTY; without even the implied warranty of MERCHANTIBILITY or
// FITNESS FOR A PARTICULAR PURPOSE.  See the GNU General Public License
// for more details.
//
// You should have received a copy of the GNU General Public License along
// with this program.  (It's in the $(ROOT)/doc directory.  Run make with no
// target there if the PDF file isn't present.)  If not, see
// <http://www.gnu.org/licenses/> for a copy.
//
// License:	GPL, v3, as defined and found on www.gnu.org,
//		http://www.gnu.org/licenses/gpl.html
//
//
////////////////////////////////////////////////////////////////////////////////
//
//
`ifndef	DATESTAMP
<<<<<<< HEAD
`define DATESTAMP 32'h20200123
`define BUILDTIME 32'h00182548
=======
`define DATESTAMP 32'h20191230
`define BUILDTIME 32'h00060604
>>>>>>> a157f937
`endif
//<|MERGE_RESOLUTION|>--- conflicted
+++ resolved
@@ -14,7 +14,7 @@
 //
 ////////////////////////////////////////////////////////////////////////////////
 //
-// Copyright (C) 2015-2019, Gisselquist Technology, LLC
+// Copyright (C) 2015-2020, Gisselquist Technology, LLC
 //
 // This program is free software (firmware): you can redistribute it and/or
 // modify it under the terms of  the GNU General Public License as published
@@ -39,12 +39,7 @@
 //
 //
 `ifndef	DATESTAMP
-<<<<<<< HEAD
 `define DATESTAMP 32'h20200123
 `define BUILDTIME 32'h00182548
-=======
-`define DATESTAMP 32'h20191230
-`define BUILDTIME 32'h00060604
->>>>>>> a157f937
 `endif
 //